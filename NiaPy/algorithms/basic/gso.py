--- conflicted
+++ resolved
@@ -49,12 +49,9 @@
 		l0 {real} -- initial luciferin quantity for each glowworm
 
 		nt {real} --
-<<<<<<< HEAD
-=======
 
 		rs {real} -- maximum sensing range
 
->>>>>>> c863d801
 		rho {real} -- luciferin decay constant
 
 		gamma {real} -- luciferin enhancement constant

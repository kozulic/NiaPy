--- conflicted
+++ resolved
@@ -22,13 +22,8 @@
         IV. pp. 1942--1948, 1995.
     """
 
-<<<<<<< HEAD
     def __init__(self, D, NP, nFES, C1, C2, w, vMin, vMax, benchmark):
         r"""**__init__(self, NP, D, nFES, C1, C2, w, vMin, vMax, benchmark)**.
-=======
-    def __init__(self, Np, D, nFES, C1, C2, w, velocityMin,velocityMax, weightMin, weightMax, benchmark):
-        r"""**__init__(self, Np, D, nFES, C1, C2, w, vMin, vMax, benchmark)**.
->>>>>>> 527162b5
 
         Arguments:
             NP {integer} -- population size
@@ -139,19 +134,4 @@
         return self.gBestFitness
 
     def run(self):
-<<<<<<< HEAD
-        return self.move_particles()
-=======
-        self.initSwarm()
-        self.evalSwarm()
-        self.FEs += self.Np
-        NumIters = int(self.nFES / self.Np)
-        CurrentIter=0
-        while not self.Done:
-            MovedSwarm = self.moveSwarm(self.Swarm)
-            self.Swarm = MovedSwarm
-            self.w=self.wMax-CurrentIter*((self.wMax-self.wMin)/NumIters)
-            CurrentIter += 1
-
-        return self.gBest.Fitness
->>>>>>> 527162b5
+        return self.move_particles()
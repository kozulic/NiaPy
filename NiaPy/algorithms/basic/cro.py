# encoding=utf8
# pylint: disable=mixed-indentation, line-too-long, singleton-comparison, multiple-statements, attribute-defined-outside-init, no-self-use, logging-not-lazy, unused-variable, arguments-differ, old-style-class, bad-continuation
import logging
from scipy.spatial.distance import euclidean
from numpy import apply_along_axis, argmin, argsort, where, inf, random as rand, asarray, concatenate, delete, sqrt, sum, unique, append
from NiaPy.algorithms.algorithm import Algorithm

logging.basicConfig()
logger = logging.getLogger('NiaPy.algorithms.basic')
logger.setLevel('INFO')

__all__ = ['CoralReefsOptimization']

def SexualCrossoverSimple(pop, p, task, rnd=rand, **kwargs):
	for i in range(len(pop) // 2): pop[i] = asarray([pop[i, d] if rnd.rand() < p else pop[i * 2, d] for d in range(task.D)])
	return pop, apply_along_axis(task.eval, 1, pop)

def BroodingSimple(pop, p, task, rnd=rand, **kwargs):
	for i in range(len(pop)): pop[i] = task.repair(asarray([pop[i, d] if rnd.rand() < p else task.Lower[d] + task.bRange[d] * rnd.rand() for d in range(task.D)]), rnd=rnd)
	return pop, apply_along_axis(task.eval, 1, pop)

def MoveCorals(pop, p, F, task, rnd=rand, **kwargs):
	for i in range(len(pop)): pop[i] = task.repair(asarray([pop[i, d] if rnd.rand() < p else pop[i, d] + F * rnd.rand() for d in range(task.D)]), rnd=rnd)
	return pop, apply_along_axis(task.eval, 1, pop)

class CoralReefsOptimization(Algorithm):
<<<<<<< HEAD
	r"""Implementation of Cuckoo behaviour and levy flights.
	**Algorithm:** Cuckoo Search
=======
	r"""Implementation of Coral Reefs Optimization Algorithm.

	**Algorithm:** Coral Reefs Optimization Algorithm
>>>>>>> e2b9f760
	**Date:** 2018
	**Authors:** Klemen Berkovič
	**License:** MIT
	**Reference:** S. Salcedo-Sanz, J. Del Ser, I. Landa-Torres, S. Gil-López, and J. A. Portilla-Figueras, “The Coral Reefs Optimization Algorithm: A Novel Metaheuristic for Efficiently Solving Optimization Problems,” The Scientific World Journal, vol. 2014, Article ID 739768, 15 pages, 2014. https://doi.org/10.1155/2014/739768.
	"""
	Name = ['CoralReefsOptimization', 'CRO']
	N, phi, Fa, Fb, Fd, k = 0, 0, 0, 0, 0, 0
	P_F, P_Cr = 0.36, 0.5

	@staticmethod
	def typeParameters(): return {
			# TODO funkcije za testiranje
			'N': False,
			'phi': False,
			'Fa': False,
			'Fb': False,
			'Fd': False,
			'k': False
	}

	def setParameters(self, N=25, phi=10, Fa=0.5, Fb=0.5, Fd=0.3, k=25, P_Cr=0.5, P_F=0.36, SexualCrossover=SexualCrossoverSimple, Brooding=BroodingSimple, Distance=euclidean, **ukwargs):
		r"""Set the parameters of the algorithm.

		**Arguments:**
		N {integer} -- population size for population initialization
		Fb {real} -- value $\in [0, 1]$ for Brooding size
		Fd {real} -- value $\in [0, 1]$ for Depredation
		k {integer} -- trys for larvae setting
		SexualCrossover {function} -- Crossover function
		P_Cr {real} -- Crossover rate $\in [0, 1]$
		Brooding {function} -- Brooding function
		F {real} -- Mutation variable $\in [0, \inf)$
		P_F {real} -- Crossover rate $\in [0, 1]$
		"""
		self.N, self.phi, self.Fa, self.Fb, self.Fd, self.k, self.P_Cr, self.P_F = N, phi, Fa, Fb, Fd, k, P_Cr, P_F
		self.SexualCrossover, self.Brooding, self.Distance = SexualCrossover, Brooding, Distance
		if ukwargs: logger.info('Unused arguments: %s' % (ukwargs))

	def initRun(self, task):
		Fa, Fb, Fd = self.N * self.Fa, self.N * self.Fb, self.N * self.Fd
		if not Fa % 2 == 0: Fa += 1
		Reef = task.Lower + self.rand([self.N, task.D]) * task.bRange
		Reef_f = apply_along_axis(task.eval, 1, Reef)
		return Reef, Reef_f, int(Fa), int(Fb), int(Fd)

	def asexualReprodution(self, Reef, Reef_f, Fa, task):
		I = argsort(Reef_f)[:Fa]
		Reefn, Reefn_f = self.Brooding(Reef[I], self.P_F, task, rnd=self.Rand)
		Reef, Reef_f = self.setting(Reef, Reef_f, Reefn, Reefn_f, task)
		return Reef, Reef_f

	def depredation(self, Reef, Reef_f, Fd, task):
		I = argsort(Reef_f)[::-1][:Fd]
		return delete(Reef, I), delete(Reef_f, I)

	def setting(self, X, X_f, Xn, Xn_f, task):
		def update(A):
			D = asarray([sqrt(sum((A - e) ** 2, axis=1)) for e in Xn])
			I = unique(where(D < self.phi)[0])
			if len(I) > 0: Xn[I], Xn_f[I] = MoveCorals(Xn[I], self.P_F, self.P_F, task, rnd=self.Rand)
		for i in range(self.k): update(X), update(Xn)
		D = asarray([sqrt(sum((X - e) ** 2, axis=1)) for e in Xn])
		I = unique(where(D >= self.phi)[0])
		return append(X, Xn[I], 0), append(X_f, Xn_f[I], 0)

	def runTask(self, task):
		Reef, Reef_f, Fa, Fb, Fd = self.initRun(task)
		while not task.stopCondI():
			I = self.Rand.choice(len(Reef), size=Fb, replace=False)
			Reefn_s, Reefn_s_f = self.SexualCrossover(Reef[I], self.P_Cr, task, rnd=self.Rand)
			Reefn_b, Reffn_b_f = self.Brooding(delete(Reef, I, 0), self.P_F, task, rnd=self.Rand)
			Reefn, Reefn_f = self.setting(Reef, Reef_f, append(Reefn_s, Reefn_b, 0), append(Reefn_s_f, Reffn_b_f, 0), task)
			Reef, Reef_f = self.asexualReprodution(Reef, Reef_f, Fa, task)
			if task.Iters % self.k == 0: Reef, Reef_f = self.depredation(Reef, Reef_f, task)
		return self.getBest(Reef, Reef_f, None, inf * task.optType.value)

# vim: tabstop=3 noexpandtab shiftwidth=3 softtabstop=3<|MERGE_RESOLUTION|>--- conflicted
+++ resolved
@@ -24,14 +24,9 @@
 	return pop, apply_along_axis(task.eval, 1, pop)
 
 class CoralReefsOptimization(Algorithm):
-<<<<<<< HEAD
-	r"""Implementation of Cuckoo behaviour and levy flights.
-	**Algorithm:** Cuckoo Search
-=======
 	r"""Implementation of Coral Reefs Optimization Algorithm.
 
 	**Algorithm:** Coral Reefs Optimization Algorithm
->>>>>>> e2b9f760
 	**Date:** 2018
 	**Authors:** Klemen Berkovič
 	**License:** MIT

--- conflicted
+++ resolved
@@ -130,8 +130,6 @@
 				3. Additional arguments.
 		"""
 		for i in range(self.NP):
-			# S = full(task.D, 0.0) # constant reset of the 'S'; use init instead
-<<<<<<< HEAD
 			if self.uniform(0, 1) > self.p: S[i] += self.levy(task.D) * (Sol[i] - xb)
 			else:
 				JK = self.Rand.permutation(self.NP)
@@ -141,23 +139,5 @@
 			if f_i <= Sol_f[i]: Sol[i], Sol_f[i] = S[i], f_i
 			if f_i <= fxb: xb, fxb = S[i], f_i
 		return Sol, Sol_f, {'S': S}
-=======
-			S = self.S[i]
-			if self.uniform(0, 1) > self.p: S += self.levy(task.D) * (Sol[i] - xb)
-			else:
-				JK = self.Rand.permutation(self.NP)
-				S += self.uniform(0, 1) * (Sol[JK[0]] - Sol[JK[1]])
-			S = self.repair(S, task)
-			f_i = task.eval(S)
-			if f_i <= Sol_f[i]: Sol[i], Sol_f[i] = S, f_i
-				
-			# do we need another 'if' loop for best?
-			if f_i <= fxb:
-				xb = S
-				fxb = f_i
-			
-			self.S[i] = S
-		return Sol, Sol_f, {}
->>>>>>> 52302a58
 
 # vim: tabstop=3 noexpandtab shiftwidth=3 softtabstop=3
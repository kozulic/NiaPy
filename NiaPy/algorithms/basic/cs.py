# encoding=utf8
import random as rnd
import copy
<<<<<<< HEAD
import numpy as npx
from scipy.special import gamma as Gamma
=======
import math
import numpy as npx

>>>>>>> 2581767c
from NiaPy.benchmarks.utility import Utility

__all__ = ['CuckooSearchAlgorithm']


class Cuckoo(object):
    """Defines cuckoo for population."""

    def __init__(self, D, LB, UB):
        self.D = D  # dimension of the problem
        self.LB = LB  # lower bound
        self.UB = UB  # upper bound
        self.Solution = []

        self.Fitness = float('inf')
        self.generateCuckoo()

    def generateCuckoo(self):
        self.Solution = [self.LB + (self.UB - self.LB) * rnd.random()
                         for _i in range(self.D)]

    def evaluate(self):
        self.Fitness = Cuckoo.FuncEval(self.D, self.Solution)

    def simpleBound(self):
        for i in range(self.D):
            if self.Solution[i] < self.LB:
                self.Solution[i] = self.LB
            if self.Solution[i] > self.UB:
                self.Solution[i] = self.UB

    def toString(self):
        return (self.Solution, self.Fitness)

    def __eq__(self, other):
        return self.Solution == other.Solution and self.Fitness == other.Fitness


class CuckooSearchAlgorithm(object):
    r"""Implementation of Cuckoo Search algorithm.

    **Algorithm:** Cuckoo Search algorithm

    **Date:** 2018

    **Author:** Uros Mlakar

    **License:** MIT

    **Reference paper:**
        Yang, Xin-She, and Suash Deb. "Cuckoo search via Lévy flights."
        Nature & Biologically Inspired Computing, 2009. NaBIC 2009.

    """

    def __init__(self, D, Np, nFES, Pa, Alpha, benchmark):
        r"""**__init__(self, D, NP, nFES, Pa, Alpha, benchmark)**.

        Arguments:
            D {integer} -- dimension of problem

            NP {integer} -- population size

            nFES {integer} -- number of function evaluations

            Pa {decimal} -- probability

            Alpha {decimal} -- alpha

            benchmark {object} -- benchmark implementation object

        """

        self.benchmark = Utility().get_benchmark(benchmark)
        self.Np = Np  # population size
        self.D = D  # dimension
        self.nFES = nFES  # number of function evaluations
        self.Pa = Pa
        self.Alpha = Alpha
        self.Lower = self.benchmark.Lower
        self.Upper = self.benchmark.Upper
        self.Nests = []
        self.FEs = 0
        self.Done = False
        self.Beta = 1.5
        Cuckoo.FuncEval = staticmethod(self.benchmark.function())

        self.gBest = Cuckoo(self.D, self.Lower, self.Upper)

    def evalNests(self):
        """Evaluate nests."""

        for c in self.Nests:
            self.tryEval(c)
            if c.Fitness <= self.gBest.Fitness:
                self.gBest = copy.deepcopy(c)

    def initNests(self):
        """Initialize nests."""

        for _i in range(self.Np):
            self.Nests.append(Cuckoo(self.D, self.Lower, self.Upper))

    def tryEval(self, c):
        """Check evaluations."""

        if self.FEs < self.nFES:
            c.evaluate()
            self.FEs += 1
        else:
            self.Done = True

    def findBest(self, NewNests):
        TempNests = copy.deepcopy(self.Nests)
        for i, n in enumerate(NewNests):
            self.tryEval(n)
            if n.Fitness <= self.Nests[i].Fitness:
                TempNests[i] = copy.deepcopy(n)
                if n.Fitness <= self.gBest.Fitness:
                    self.gBest = copy.deepcopy(n)
        return TempNests

    def performLevyFlights(self, Nests):
        """Move nests."""

        MovedNests = []
<<<<<<< HEAD
        sigma = (Gamma(1 + self.Beta) * npx.sin(npx.pi * self.Beta / 2) /
                 (Gamma((1 + self.Beta) / 2) * self.Beta * 2**((self.Beta - 1) / 2)))**(1 / self.Beta) 
         
        
=======
        sigma = (math.gamma(1 + self.Beta) * math.sin(math.pi * self.Beta / 2) / (
            math.gamma((1 + self.Beta) / 2) * self.Beta * 2**((self.Beta - 1) / 2)))**(1 / self.Beta)

>>>>>>> 2581767c
        for i in range(self.Np):
            c = Nests[i]
            u = npx.random.randn(self.D) * sigma
            v = npx.random.randn(self.D)
            step = u / (abs(v)**(1 / self.Beta))
            stepsize = self.Alpha * step * (npx.array(c.Solution) - npx.array(self.gBest.Solution)).flatten().tolist()
            c.Solution = (npx.array(c.Solution) + npx.array(stepsize) * npx.random.randn(self.D)).tolist()
            c.simpleBound()
            MovedNests.append(copy.deepcopy(c))
        return MovedNests

    def emptyNests(self, NewNests):

<<<<<<< HEAD
        tNest=npx.zeros((self.Np,self.D))
        Nest=npx.zeros((self.Np,self.D))
        K=npx.random.uniform(0,1,(self.Np,self.D))>self.Pa
=======
        tempnest = npx.zeros((self.Np, self.D))
        nest = npx.zeros((self.Np, self.D))
        K = npx.random.uniform(0, 1, (self.Np, self.D)) > self.Pa
>>>>>>> 2581767c
        Nests = []

        for i, c in enumerate(NewNests):
            Nests.append(Cuckoo(self.D, self.Lower, self.Upper))
            for j in range(self.D):
<<<<<<< HEAD
                Nest[i,j] = c.Solution[j]

        stepsize=rnd.random()*(Nest[npx.random.permutation(self.Np),:]-Nest[npx.random.permutation(self.Np),:])
        tNest=Nest+stepsize*K
=======
                nest[i, j] = c.Solution[j]

        stepsize = rnd.random() * (nest[npx.random.permutation(self.Np), :] - nest[npx.random.permutation(self.Np), :])
        tempnest = nest + stepsize * K
>>>>>>> 2581767c

        for i in range(self.Np):
            Nests[i].Solution = tNest[i].tolist()
            Nests[i].simpleBound()
        return Nests

    def run(self):
        self.initNests()
        self.evalNests()
        while not self.Done:
            MovedNests = self.performLevyFlights(self.Nests)
            self.Nests = self.findBest(MovedNests)
            ResetNests = self.emptyNests(MovedNests)
            self.Nests = self.findBest(ResetNests)

        return self.gBest.Fitness<|MERGE_RESOLUTION|>--- conflicted
+++ resolved
@@ -1,14 +1,9 @@
 # encoding=utf8
 import random as rnd
 import copy
-<<<<<<< HEAD
 import numpy as npx
 from scipy.special import gamma as Gamma
-=======
-import math
-import numpy as npx
 
->>>>>>> 2581767c
 from NiaPy.benchmarks.utility import Utility
 
 __all__ = ['CuckooSearchAlgorithm']
@@ -135,16 +130,9 @@
         """Move nests."""
 
         MovedNests = []
-<<<<<<< HEAD
         sigma = (Gamma(1 + self.Beta) * npx.sin(npx.pi * self.Beta / 2) /
-                 (Gamma((1 + self.Beta) / 2) * self.Beta * 2**((self.Beta - 1) / 2)))**(1 / self.Beta) 
-         
+                 (Gamma((1 + self.Beta) / 2) * self.Beta * 2**((self.Beta - 1) / 2)))**(1 / self.Beta)
         
-=======
-        sigma = (math.gamma(1 + self.Beta) * math.sin(math.pi * self.Beta / 2) / (
-            math.gamma((1 + self.Beta) / 2) * self.Beta * 2**((self.Beta - 1) / 2)))**(1 / self.Beta)
-
->>>>>>> 2581767c
         for i in range(self.Np):
             c = Nests[i]
             u = npx.random.randn(self.D) * sigma
@@ -158,31 +146,19 @@
 
     def emptyNests(self, NewNests):
 
-<<<<<<< HEAD
+
         tNest=npx.zeros((self.Np,self.D))
         Nest=npx.zeros((self.Np,self.D))
         K=npx.random.uniform(0,1,(self.Np,self.D))>self.Pa
-=======
-        tempnest = npx.zeros((self.Np, self.D))
-        nest = npx.zeros((self.Np, self.D))
-        K = npx.random.uniform(0, 1, (self.Np, self.D)) > self.Pa
->>>>>>> 2581767c
         Nests = []
 
         for i, c in enumerate(NewNests):
             Nests.append(Cuckoo(self.D, self.Lower, self.Upper))
             for j in range(self.D):
-<<<<<<< HEAD
-                Nest[i,j] = c.Solution[j]
-
-        stepsize=rnd.random()*(Nest[npx.random.permutation(self.Np),:]-Nest[npx.random.permutation(self.Np),:])
-        tNest=Nest+stepsize*K
-=======
                 nest[i, j] = c.Solution[j]
 
         stepsize = rnd.random() * (nest[npx.random.permutation(self.Np), :] - nest[npx.random.permutation(self.Np), :])
         tempnest = nest + stepsize * K
->>>>>>> 2581767c
 
         for i in range(self.Np):
             Nests[i].Solution = tNest[i].tolist()

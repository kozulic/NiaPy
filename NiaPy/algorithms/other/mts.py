# encoding=utf8
# pylint: disable=mixed-indentation, trailing-whitespace, multiple-statements, attribute-defined-outside-init, logging-not-lazy, no-self-use, len-as-condition, singleton-comparison, arguments-differ, line-too-long, unused-argument, consider-using-enumerate, bad-continuation
import logging
import operator as oper
from numpy import random as rand, vectorize, where, copy, apply_along_axis, argmin, argmax, argsort, fmin, fmax, full
from NiaPy.algorithms.algorithm import Algorithm

logging.basicConfig()
logger = logging.getLogger('NiaPy.algorithms.other')
logger.setLevel('INFO')

__all__ = ['MultipleTrajectorySearch', 'MultipleTrajectorySearchV1', 'MTS_LS1', 'MTS_LS1v1', 'MTS_LS2', 'MTS_LS3', 'MTS_LS3v1']

def MTS_LS1(Xk, Xk_fit, Xb, Xb_fit, improve, SR, task, BONUS1=10, BONUS2=1, sr_fix=0.4, rnd=rand, **ukwargs):
	if not improve:
		SR /= 2
		ifix = where(SR < 1e-15)
		SR[ifix] = task.bcRange()[ifix] * sr_fix
	improve, grade = False, 0.0
	for i in range(len(Xk)):
		Xk_i_old = Xk[i]
		Xk[i] = Xk_i_old - SR[i]
		Xk_fit_new = task.eval(Xk)
		if Xk_fit_new < Xb_fit: grade, Xb, Xb_fit = grade + BONUS1, Xk, Xk_fit_new
		if Xk_fit_new == Xk_fit: Xk[i] = Xk_i_old
		else:
			if Xk_fit_new > Xk_fit:
				Xk[i] = Xk_i_old + 0.5 * SR[i]
				Xk_fit_new = task.eval(Xk)
				if Xk_fit_new < Xb_fit: grade, Xb, Xb_fit = grade + BONUS1, copy(Xk), Xk_fit_new
				if Xk_fit_new >= Xk_fit: Xk[i] = Xk_i_old
				else: grade, improve, Xk_fit = grade + BONUS2, True, Xk_fit_new
			else: grade, improve, Xk_fit = grade + BONUS2, True, Xk_fit_new
	return Xk, Xk_fit, Xb, Xb_fit, improve, grade, SR

def MTS_LS1v1(Xk, Xk_fit, Xb, Xb_fit, improve, SR, task, BONUS1=10, BONUS2=1, sr_fix=0.4, rnd=rand, **ukwargs):
	if not improve:
		SR /= 2
		ifix = where(SR < 1e-15)
		SR[ifix] = task.bcRange()[ifix] * sr_fix
	improve, D, grade = False, rnd.uniform(-1, 1, task.D), 0.0
	for i in range(len(Xk)):
		Xk_i_old = Xk[i]
		Xk[i] = Xk_i_old - SR[i] * D[i]
		Xk_fit_new = task.eval(Xk)
		if Xk_fit_new < Xb_fit: grade, Xb, Xb_fit = grade + BONUS1, Xk, Xk_fit_new
		if Xk_fit_new == Xk_fit: Xk[i] = Xk_i_old
		else:
			if Xk_fit_new > Xk_fit:
				Xk[i] = Xk_i_old + 0.5 * SR[i]
				Xk_fit_new = task.eval(Xk)
				if Xk_fit_new < Xb_fit: grade, Xb, Xb_fit = grade + BONUS1, Xk, Xk_fit_new
				if Xk_fit_new >= Xk_fit: Xk[i] = Xk_i_old
				else: grade, improve, Xk_fit = grade + BONUS2, True, Xk_fit_new
			else: grade, improve, Xk_fit = grade + BONUS2, True, Xk_fit_new
	return Xk, Xk_fit, Xb, Xb_fit, improve, grade, SR

def genNewX(x, r, d, SR, op): return op(x, SR * d) if r == 0 else x

def MTS_LS2(Xk, Xk_fit, Xb, Xb_fit, improve, SR, task, BONUS1=10, BONUS2=1, sr_fix=0.4, rnd=rand, **ukwargs):
	if not improve:
		SR /= 2
		ifix = where(SR < 1e-15)
		SR[ifix] = task.bcRange()[ifix] * sr_fix
	improve, grade = False, 0.0
	for _ in range(len(Xk)):
		D = -1 + rnd.rand(len(Xk)) * 2
		R = rnd.choice([0, 1, 2, 3], len(Xk))
		Xk_new = vectorize(genNewX)(Xk, R, D, SR, oper.sub)
		Xk_fit_new = task.eval(Xk_new)
		if Xk_fit_new < Xb_fit: grade, Xb, Xb_fit = grade + BONUS1, Xk_new, Xk_fit_new
		if Xk_fit_new != Xk_fit:
			if Xk_fit_new > Xk_fit:
				Xk_new = vectorize(genNewX)(Xk, R, D, SR, oper.add)
				Xk_fit_new = task.eval(Xk_new)
				if Xk_fit_new < Xb_fit: grade, Xb, Xb_fit = grade + BONUS1, Xk_new, Xk_fit_new
				if Xk_fit_new < Xk_fit: grade, Xk, Xk_fit, improve = grade + BONUS2, Xk_new, Xk_fit_new, True
			else: grade, Xk, Xk_fit, improve = grade + BONUS2, Xk_new, Xk_fit_new, True
	return Xk, Xk_fit, Xb, Xb_fit, improve, grade, SR

def MTS_LS3(Xk, Xk_fit, Xb, Xb_fit, improve, SR, task, BONUS1=10, BONUS2=1, rnd=rand, **ukwargs):
	Xk_new, grade = copy(Xk), 0.0
	for i in range(len(Xk)):
		Xk1, Xk2, Xk3 = copy(Xk_new), copy(Xk_new), copy(Xk_new)
		Xk1[i], Xk2[i], Xk3[i] = Xk1[i] + 0.1, Xk2[i] - 0.1, Xk3[i] + 0.2
		Xk1_fit, Xk2_fit, Xk3_fit = task.eval(Xk1), task.eval(Xk2), task.eval(Xk3)
		if Xk1_fit < Xb_fit: grade, Xb, Xb_fit, improve = grade + BONUS1, Xk1, Xk1_fit, True
		if Xk2_fit < Xb_fit: grade, Xb, Xb_fit, improve = grade + BONUS1, Xk2, Xk2_fit, True
		if Xk3_fit < Xb_fit: grade, Xb, Xb_fit, improve = grade + BONUS1, Xk3, Xk3_fit, True
		D1, D2, D3 = Xk_fit - Xk1_fit, Xk_fit - Xk2_fit, Xk_fit - Xk3_fit
		if D1 > 0: grade, improve = grade + BONUS2, True
		if D2 > 0: grade, improve = grade + BONUS2, True
		if D3 > 0: grade, improve = grade + BONUS2, True
		a, b, c = 0.4 + rnd.rand() * 0.1, 0.1 + rnd.rand() * 0.2, rnd.rand()
		Xk_new[i] += a * (D1 - D2) + b * (D3 - 2 * D1) + c
		Xk_fit_new = task.eval(Xk_new)
	if Xk_fit_new < Xk_fit: Xk, Xk_fit, improve = Xk_new, Xk_fit_new, True
	return Xk, Xk_fit, Xb, Xb_fit, improve, grade, SR

def MTS_LS3v1(Xk, Xk_fit, Xb, Xb_fit, improve, SR, task, phi=3, BONUS1=10, BONUS2=1, rnd=rand, **ukwargs):
	grade, Disp = 0.0, task.bcRange() / 10
	while True in Disp > 1e-3:
		Xn = [rnd.permutation(Xk) + Disp * rnd.uniform(-1, 1, len(Xk)) for _ in range(phi)]
		Xn_f = apply_along_axis(task.eval, 1, Xn)
		iBetter, iBetterBest = where(Xn_f < Xk_fit), where(Xn_f < Xb_fit)
		grade += len(iBetterBest) * BONUS1 + (len(iBetter) - len(iBetterBest)) * BONUS2
		if len(Xn_f[iBetterBest]) > 0:
			ib, improve = argmin(Xn_f[iBetterBest]), True
			Xb, Xb_fit, Xk, Xk_fit = Xn[ib], Xn_f[ib], Xn[ib], Xn_f[ib]
		elif len(Xn_f[iBetter]) > 0:
			ib, improve = argmin(Xn_f[iBetter]), True
			Xk, Xk_fit = Xn[ib], Xn_f[ib]
		Su, Sl = fmin(task.bcUpper(), Xk + 2 * Disp), fmax(task.bcLower(), Xk - 2 * Disp)
		Disp = (Su - Sl) / 10
	return Xk, Xk_fit, Xb, Xb_fit, improve, grade, SR

class MultipleTrajectorySearch(Algorithm):
	BONUS1, BONUS2 = 10, 1
	r"""Implementation of Multiple trajectory search.

	**Algorithm:** Multiple trajectory search

	**Date:** 2018

	**Authors:** Klemen Berkovic

	**License:** MIT

	**Reference URL:** https://ieeexplore.ieee.org/document/4631210/

	**Reference paper:** Lin-Yu Tseng and Chun Chen, "Multiple trajectory search for Large Scale Global Optimization," 2008 IEEE Congress on Evolutionary Computation (IEEE World Congress on Computational Intelligence), Hong Kong, 2008, pp. 3052-3059. doi: 10.1109/CEC.2008.4631210
	"""
	Name = ['MultipleTrajectorySearch', 'MTS']

	def __init__(self, **kwargs):
		Algorithm.__init__(self, **kwargs)
		self.LSs = [MTS_LS1, MTS_LS2, MTS_LS3]

	@staticmethod
	def typeParameters(): return {
		'NoLsTests': lambda x: isinstance(x, int) and x >= 0,
		'NoLs': lambda x: isinstance(x, int) and x >= 0,
		'NoLsBest': lambda x: isinstance(x, int) and x >= 0,
		'NoEnabled': lambda x: isinstance(x, int) and x > 0
	}

	def setParameters(self, M=40, NoLsTests=5, NoLs=5, NoLsBest=5, NoEnabled=17, **ukwargs):
		r"""Set the arguments of the algorithm.

<<<<<<< HEAD
		Arguments:
		M {integer} -- number of individuals in population
=======
		**Arguments:**

		NP, M {integer} -- population size

>>>>>>> c863d801
		NoLsTests {integer} -- number of test runs on local search algorihms

		NoLs {integer} -- number of local search algoritm runs

		NoLsBest {integer} -- number of locals search algorithm runs on best solution

		NoEnabled {integer} -- number of best solution for testing
		"""
		self.M, self.NoLsTests, self.NoLs, self.NoLsBest, self.NoEnabled = M, NoLsTests, NoLs, NoLsBest, NoEnabled
		if ukwargs: logger.info('Unused arguments: %s' % (ukwargs))

	def GradingRun(self, x, x_f, xb, xb_f, improve, SR, task):
		ls_grades, Xn, Xnb = full(3, 0.0), [[x, x_f]] * len(self.LSs), [xb, xb_f]
		for _ in range(self.NoLsTests):
			for k in range(len(self.LSs)):
				Xn[k][0], Xn[k][1], xnb, xnb_f, improve, g, SR = self.LSs[k](Xn[k][0], Xn[k][1], Xnb[0], Xnb[1], improve, SR, task, BONUS1=self.BONUS1, BONUS2=self.BONUS2, rnd=self.Rand)
				if Xnb[1] > xnb_f: Xnb = [xnb, xnb_f]
				ls_grades[k] += g
		xn, k = min(Xn, key=lambda x: x[1]), argmax(ls_grades)
		return xn[0], xn[1], Xnb[0], Xnb[1], k

	def LsRun(self, k, x, x_f, xb, xb_f, improve, SR, g, task):
		XBn = list()
		for _j in range(self.NoLs):
			x, x_f, xnb, xnb_f, improve, grade, SR = self.LSs[k](x, x_f, xb, xb_f, improve, SR, task, BONUS1=self.BONUS1, BONUS2=self.BONUS2, rnd=self.Rand)
			g += grade
			XBn.append((xnb, xnb_f))
		xb, xb_f = min(XBn, key=lambda x: x[1])
		return x, x_f, xb, xb_f, improve, SR, g

	def getBest(self, X, X_f):
		ib = argmin(X_f)
		return X[ib], X_f[ib]

	def runTask(self, task):
		# TODO izgradi simulirano ortogonalno matriko
		SOA = self.rand([self.M, task.D])
		X = task.bcLower() + task.bcRange() * SOA / (self.M - 1)
		X_f = apply_along_axis(task.eval, 1, X)
		enable, improve, SR, grades = full(self.M, True), full(self.M, True), full([self.M, task.D], task.bcRange() / 2), full(self.M, 0.0)
		xb, xb_f = self.getBest(X, X_f)
		while not task.stopCond():
			for i in range(self.M):
				if not enable[i]: continue
				enable[i], grades[i] = False, 0
				X[i], X_f[i], xb, xb_f, k = self.GradingRun(X[i], X_f[i], xb, xb_f, improve[i], SR[i], task)
				X[i], X_f[i], xb, xb_f, improve[i], SR[i], grades[i] = self.LsRun(k, X[i], X_f[i], xb, xb_f, improve[i], SR[i], grades[i], task)
			for _ in range(self.NoLsBest): _, _, xb, xb_f, _, _, _ = MTS_LS1(xb, xb_f, xb, xb_f, False, task.bcRange(), task, rnd=self.Rand)
			enable[argsort(grades)[:self.NoEnabled]] = True
		return xb, xb_f

class MultipleTrajectorySearchV1(MultipleTrajectorySearch):
	r"""Implementation of Multiple trajectory search.

	**Algorithm:** Multiple trajectory search

	**Date:** 2018

	**Authors:** Klemen Berkovic

	**License:** MIT

	**Reference URL:** https://ieeexplore.ieee.org/document/4983179/

	**Reference paper:** Tseng, Lin-Yu, and Chun Chen. "Multiple trajectory search for unconstrained/constrained multi-objective optimization." Evolutionary Computation, 2009. CEC'09. IEEE Congress on. IEEE, 2009.
	"""
	Name = ['MultipleTrajectorySearchV1', 'MTSv1']

	def __init__(self, **kwargs):
		MultipleTrajectorySearch.__init__(self, **kwargs)
		self.LSs = [MTS_LS1v1, MTS_LS2, MTS_LS3v1]

	def setParameters(self, **kwargs):
		kwargs.pop('NoLsBest', None)
		MultipleTrajectorySearch.setParameters(self, NoLsBest=0, **kwargs)

# vim: tabstop=3 noexpandtab shiftwidth=3 softtabstop=3<|MERGE_RESOLUTION|>--- conflicted
+++ resolved
@@ -147,15 +147,9 @@
 	def setParameters(self, M=40, NoLsTests=5, NoLs=5, NoLsBest=5, NoEnabled=17, **ukwargs):
 		r"""Set the arguments of the algorithm.
 
-<<<<<<< HEAD
 		Arguments:
 		M {integer} -- number of individuals in population
-=======
-		**Arguments:**
-
-		NP, M {integer} -- population size
-
->>>>>>> c863d801
+
 		NoLsTests {integer} -- number of test runs on local search algorihms
 
 		NoLs {integer} -- number of local search algoritm runs
